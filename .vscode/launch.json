--- conflicted
+++ resolved
@@ -9,25 +9,8 @@
       "env": {
         "PYGEOAPI_CONFIG": "${workspaceFolder}/local.config.yml",
         "PYGEOAPI_OPENAPI": "${workspaceFolder}/local.openapi.yml"
-      }
-    },
-<<<<<<< HEAD
-=======
-    {
-      "name": "Debug Pygeoapi as Flask",
-      "type": "debugpy",
-      "request": "launch",
-      "module": "flask",
-      "env": {
-        "FLASK_APP": ".venv/bin/pygeoapi.flask_app:APP",
-        "FLASK_DEBUG": "1",
-        "PYGEOAPI_CONFIG": "${workspaceFolder}/local.config.yml",
-        "PYGEOAPI_OPENAPI": "${workspaceFolder}/local.openapi.yml"
       },
-      "args": ["run"],
-      "jinja": true,
-      "autoStartBrowser": false
+      "autoStartBrowser": true
     }
->>>>>>> 86aa04c1
   ]
 }