--- conflicted
+++ resolved
@@ -27,15 +27,10 @@
 
 | Provider | Position | Radius | Area | Cube | Trajectory | Coordidor | Items |
 | -------- | -------- | ------ | ---- | ---- | ---------- | --------- | ----- |
-<<<<<<< HEAD
 | RISE     | ❌       | ❌     | ✅   | ✅   | ❌          | ❌        | ✅    |
 | SNOTEL   | ❌       | ❌     | ✅   | ✅   | ❌          | ❌        | ✅    |
 
 ### EDR Query Options
-=======
-| RISE     | ❌       | ❌     | ✅   | ✅   | ❌         | ❌        | ✅    |
-| SNOTEL   | ❌       | ❌     | ✅   | ✅   | ❌         | ❌        | ✅    |
->>>>>>> 6c6c1e64
 
 | Provider | Coords | Parameter-Name | Datetime |
 | -------- | ------ | -------------- | -------- |
