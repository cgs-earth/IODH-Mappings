--- conflicted
+++ resolved
@@ -6,13 +6,9 @@
 
 It appears that the same
 
-<<<<<<< HEAD
 It appears that a location id can sometimes appear in different pages but it is unclear if that is due to an issue from our code or upstream. Either way it doesn't affect end user behavior, just can make things harder to trace.  
 
 ```
-=======
-````
->>>>>>> 8d0c7605
 pages = await self.get_or_fetch_group(urls, force_fetch=force_fetch)
 found = {}
 for base_url in pages:
