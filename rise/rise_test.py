# Copyright 2025 Lincoln Institute of Land Policy
# SPDX-License-Identifier: MIT

from pytest import FixtureRequest
import pytest
from rise.lib.cache import RISECache
from rise.lib.helpers import await_, merge_pages
from rise.lib.location import LocationResponse
from rise.rise import RiseProvider
from rise.rise_edr import RiseEDRProvider


def test_get_all_pages_for_items():
    cache = RISECache()
    all_location_responses = await_(
        cache.get_or_fetch_all_pages(RiseEDRProvider.LOCATION_API)
    )
    merged_response = merge_pages(all_location_responses)
    response = LocationResponse(**merged_response)
    assert response


@pytest.fixture()
def oaf_config(request: type[FixtureRequest]):
    config = {
        "name": "RISE_EDR_Provider",
        "type": "feature",
        "title_field": "name",
        "cache": "redis",
        "data": "https://data.usbr.gov/rise/api/",
    }
    return config


def test_item(oaf_config: dict):
    """Test what happens if we request one item; make sure the geojson is valid"""
    p = RiseProvider(oaf_config)
    out = p.items(itemId="1")
    out = out
    assert out["id"] == 1
    assert out["type"] == "Feature"

    with pytest.raises(Exception):
        out = p.items(itemId="__INVALID")

    out = p.items(limit=10)
    assert len(out["features"]) == 10


def test_resulttype_hits(oaf_config: dict):
    p = RiseProvider(oaf_config)
    out = p.items(resulttype="hits")
    assert len(out["features"]) == 0
    assert out["type"] == "FeatureCollection"
    # make sure numberMatched is greater than 0
    # we can't compare against a constant because it could
    # change but it should always be greater than 0
<<<<<<< HEAD
    assert out["numberMatched"] > 0 

def test_skip_geometry(oaf_config: dict):
    p = RiseProvider(oaf_config)
    out = p.items(itemId="1", skip_geometry=True)
    assert out["type"] == "Feature"
    assert out["geometry"] is None
    outWithoutSkip = p.items(itemId="1")
    assert outWithoutSkip["type"] == "Feature"
    assert outWithoutSkip["geometry"]
=======
    assert out["numberMatched"] > 0
>>>>>>> 434714d2
<|MERGE_RESOLUTION|>--- conflicted
+++ resolved
@@ -55,7 +55,6 @@
     # make sure numberMatched is greater than 0
     # we can't compare against a constant because it could
     # change but it should always be greater than 0
-<<<<<<< HEAD
     assert out["numberMatched"] > 0 
 
 def test_skip_geometry(oaf_config: dict):
@@ -65,7 +64,4 @@
     assert out["geometry"] is None
     outWithoutSkip = p.items(itemId="1")
     assert outWithoutSkip["type"] == "Feature"
-    assert outWithoutSkip["geometry"]
-=======
-    assert out["numberMatched"] > 0
->>>>>>> 434714d2
+    assert outWithoutSkip["geometry"]