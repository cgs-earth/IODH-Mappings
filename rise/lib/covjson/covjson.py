# Copyright 2025 Lincoln Institute of Land Policy
# SPDX-License-Identifier: MIT

import logging
from typing import Any, Tuple

from rise.lib.covjson.template import COVJSON_TEMPLATE
from rise.lib.covjson.types import (
    CoverageCollection,
    Coverage,
    CoverageRange,
    Parameter,
)
from rise.lib.cache import RISECache
from rise.lib.add_results import DataNeededForCovjson
from rise.lib.helpers import await_

LOGGER = logging.getLogger(__name__)


def _generate_coverage_item(
    location_type: str,
    coords: list[Any] | Tuple[float, float],
    times: list[str | None],
    paramToCoverage: dict[str, CoverageRange],
) -> Coverage:
    # if it is a point it will have different geometry

    if location_type == "Point":
        # z = location_feature["attributes"]["elevation"]
        x, y = coords[0], coords[1]

        coverage_item: Coverage = {
            "type": "Coverage",
            "domainType": "PointSeries",
            "domain": {
                "type": "Domain",
                "axes": {
                    "x": {"values": [x]},
                    "y": {"values": [y]},
                    "t": {"values": times},
                },
            },
            "ranges": paramToCoverage,
        }

    else:
        coverage_item: Coverage = {
            "type": "Coverage",
            "domainType": "PolygonSeries",
            "domain": {
                "type": "Domain",
                "axes": {
                    "composite": {
                        "dataType": location_type,
                        "coordinates": ["x", "y"],
                        "values": [coords],
                    },
                    "t": {"values": times},
                },
            },
            "ranges": paramToCoverage,
        }

    return coverage_item


class CovJSONBuilder:
    """A helper class for building CovJSON from a Rise JSON Response"""

    def __init__(self, cache: RISECache):
        self._cache = cache

    def _insert_parameter_metadata(
        self,
        paramsToGeoJsonOutput: dict[str, dict],
        location_response: list[DataNeededForCovjson],
    ):
        relevant_parameters = []
        for location in location_response:
            for p in location.parameters:
                relevant_parameters.append(p.parameterId)

        paramNameToMetadata: dict[str, Parameter] = {}

        for param_id in relevant_parameters:
            if param_id not in paramsToGeoJsonOutput:
                LOGGER.error(
                    f"Could not find metadata for {param_id} in {sorted(paramsToGeoJsonOutput.keys())}"
                )
                continue

            associatedData = paramsToGeoJsonOutput[param_id]

            _param: Parameter = {
                "type": "Parameter",
                "description": {"en": associatedData["description"]},
                "unit": {"symbol": associatedData["x-ogc-unit"]},
                "observedProperty": {
                    "id": param_id,
                    "label": {"en": associatedData["title"]},
                },
            }
            natural_language_name = associatedData["title"]
            paramNameToMetadata[natural_language_name] = _param

        return paramNameToMetadata

    def _get_coverages(
        self,
        locationsWithResults: list[DataNeededForCovjson],
        paramsToGeoJsonOutput,
    ) -> list[Coverage]:
        """Return the data needed for the 'coverage' key in the covjson response"""

        coverages = []
        for location_feature in locationsWithResults:
            # CoverageJSON needs a us to associated every parameter with data
            # This data is grouped independently for each location
            paramToCoverage: dict[str, CoverageRange] = {}

            longestParam = 0

            for param in location_feature.parameters:
<<<<<<< HEAD
                assert len(param.timeseriesResults) == len(
                    param.timeseriesDates
                )
=======
                assert len(param.timeseriesResults) == len(param.timeseriesDates)
>>>>>>> 72a2fa6e
                if len(param.timeseriesResults) > longestParam:
                    longestParam = len(param.timeseriesResults)

            for param in location_feature.parameters:
                if not (  # ensure param contains data so it can be used for covjson
                    param.timeseriesResults
                ):
                    # Since coveragejson does not allow a parameter without results,
                    # we can skip adding the parameter/location combination all together
                    continue

                naturalLanguageName = paramsToGeoJsonOutput[str(param.parameterId)][
                    "title"
                ]

                paramToCoverage[naturalLanguageName] = {
                    "axisNames": ["t"],
                    "dataType": "float",
                    "shape": [longestParam],
<<<<<<< HEAD
                    "values": param.timeseriesResults + ([None] * (longestParam - len(param.timeseriesResults))),
=======
                    "values": param.timeseriesResults
                    + ([None] * (longestParam - len(param.timeseriesResults))),
>>>>>>> 72a2fa6e
                    "type": "NdArray",
                }

                coverage_item = _generate_coverage_item(
                    location_feature.locationType,
                    location_feature.geometry,
<<<<<<< HEAD
                    param.timeseriesDates + ([None] * (longestParam - len(param.timeseriesDates))),
=======
                    param.timeseriesDates
                    + ([None] * (longestParam - len(param.timeseriesDates))),
>>>>>>> 72a2fa6e
                    paramToCoverage,
                )

                coverages.append(coverage_item)

        return coverages

    def fill_template(
        self, location_response: list[DataNeededForCovjson]
    ) -> CoverageCollection:
        templated_covjson: CoverageCollection = COVJSON_TEMPLATE
        paramIdToMetadata = await_(self._cache.get_or_fetch_parameters())
        templated_covjson["coverages"] = self._get_coverages(
            location_response, paramIdToMetadata
        )
        templated_covjson["parameters"] = self._insert_parameter_metadata(
            paramIdToMetadata, location_response=location_response
        )

        # don't actually care about the pydantic model, we just want to use it to validate
        # PydanticCoverageCollection.model_validate(templated_covjson)
        return templated_covjson<|MERGE_RESOLUTION|>--- conflicted
+++ resolved
@@ -122,13 +122,9 @@
             longestParam = 0
 
             for param in location_feature.parameters:
-<<<<<<< HEAD
                 assert len(param.timeseriesResults) == len(
                     param.timeseriesDates
-                )
-=======
-                assert len(param.timeseriesResults) == len(param.timeseriesDates)
->>>>>>> 72a2fa6e
+
                 if len(param.timeseriesResults) > longestParam:
                     longestParam = len(param.timeseriesResults)
 
@@ -148,24 +144,14 @@
                     "axisNames": ["t"],
                     "dataType": "float",
                     "shape": [longestParam],
-<<<<<<< HEAD
                     "values": param.timeseriesResults + ([None] * (longestParam - len(param.timeseriesResults))),
-=======
-                    "values": param.timeseriesResults
-                    + ([None] * (longestParam - len(param.timeseriesResults))),
->>>>>>> 72a2fa6e
                     "type": "NdArray",
                 }
 
                 coverage_item = _generate_coverage_item(
                     location_feature.locationType,
                     location_feature.geometry,
-<<<<<<< HEAD
                     param.timeseriesDates + ([None] * (longestParam - len(param.timeseriesDates))),
-=======
-                    param.timeseriesDates
-                    + ([None] * (longestParam - len(param.timeseriesDates))),
->>>>>>> 72a2fa6e
                     paramToCoverage,
                 )
 
